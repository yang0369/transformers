--- conflicted
+++ resolved
@@ -52,34 +52,16 @@
                                   load_tf_weights_in_transfo_xl, TRANSFO_XL_PRETRAINED_MODEL_ARCHIVE_MAP)
 from .modeling_gpt2 import (GPT2PreTrainedModel, GPT2Model,
                             GPT2LMHeadModel, GPT2DoubleHeadsModel,
-<<<<<<< HEAD
-                            load_tf_weights_in_gpt2, GPT2_PRETRAINED_CONFIG_ARCHIVE_MAP,
-                            GPT2_PRETRAINED_MODEL_ARCHIVE_MAP)
-from .modeling_xlnet import (XLNetConfig,
-                             XLNetPreTrainedModel, XLNetModel, XLNetLMHeadModel,
-                             XLNetForSequenceClassification, XLNetForQuestionAnswering, XLNetForMultipleChoice,
-                             load_tf_weights_in_xlnet, XLNET_PRETRAINED_CONFIG_ARCHIVE_MAP,
-                             XLNET_PRETRAINED_MODEL_ARCHIVE_MAP)
-from .modeling_xlm import (XLMConfig, XLMPreTrainedModel , XLMModel,
-                           XLMWithLMHeadModel, XLMForSequenceClassification,
-                           XLMForQuestionAnswering, XLM_PRETRAINED_CONFIG_ARCHIVE_MAP,
-                           XLM_PRETRAINED_MODEL_ARCHIVE_MAP)
-from .modeling_roberta import (RobertaConfig, RobertaForMaskedLM, RobertaModel, RobertaForSequenceClassification,
-                               RobertaForMultipleChoice,
-                               ROBERTA_PRETRAINED_CONFIG_ARCHIVE_MAP, ROBERTA_PRETRAINED_MODEL_ARCHIVE_MAP)
-from .modeling_distilbert import (DistilBertConfig, DistilBertForMaskedLM, DistilBertModel,
-=======
                             load_tf_weights_in_gpt2, GPT2_PRETRAINED_MODEL_ARCHIVE_MAP)
 from .modeling_xlnet import (XLNetPreTrainedModel, XLNetModel, XLNetLMHeadModel,
-                             XLNetForSequenceClassification, XLNetForQuestionAnswering,
+                             XLNetForSequenceClassification, XLNetForQuestionAnswering, XLNetForMultipleChoice,
                              load_tf_weights_in_xlnet, XLNET_PRETRAINED_MODEL_ARCHIVE_MAP)
 from .modeling_xlm import (XLMPreTrainedModel , XLMModel,
                            XLMWithLMHeadModel, XLMForSequenceClassification,
                            XLMForQuestionAnswering, XLM_PRETRAINED_MODEL_ARCHIVE_MAP)
 from .modeling_roberta import (RobertaForMaskedLM, RobertaModel, RobertaForSequenceClassification,
-                               ROBERTA_PRETRAINED_MODEL_ARCHIVE_MAP)
+                               RobertaForMultipleChoice, ROBERTA_PRETRAINED_MODEL_ARCHIVE_MAP)
 from .modeling_distilbert import (DistilBertForMaskedLM, DistilBertModel,
->>>>>>> 32e1332a
                                DistilBertForSequenceClassification, DistilBertForQuestionAnswering,
                                DISTILBERT_PRETRAINED_MODEL_ARCHIVE_MAP)
 
